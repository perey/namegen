--- conflicted
+++ resolved
@@ -31,17 +31,12 @@
 __all__ = ['MASCULINE', 'FEMININE', 'NEUTER', 'GENDERS', 'DEFAULT_DBFILE',
            'DATA_COLUMNS', 'build_db', 'getdata']
 
-<<<<<<< HEAD
-# Symbolic constants for genders.
+# Symbolic constants for genders, and a list of nationalities for validation.
 MASCULINE, FEMININE, NEUTER = GENDERS = u'MFN'
-=======
-# Symbolic constants for genders, and a list of nationalities for validation.
-MASCULINE, FEMININE, NEUTER = GENDERS = 'MFN'
 NATIONALITIES = ['Armenian', 'Chinese', 'Danish', 'English', 'Finnish',
                  'Georgian', 'Hungarian', 'Icelandic', 'Japanese', 'Latin',
                  'Latvian', 'Polish', 'Russian', 'Spanish', 'Turkish',
                  'Ukrainian', 'Vietnamese']
->>>>>>> 468a9257
 
 # Locate the data files.
 THIS_DIR = os.path.dirname(__file__)
@@ -327,218 +322,4 @@
             if verbosity > 1:
                 print(u'\tViews created')
     finally:
-<<<<<<< HEAD
-        conn.close()
-
-TABLES = ('PersonalNames', 'AdditionalNames', 'FamilyNames', 'PMatronymics')
-
-def validate_data(dbfilename=DEFAULT_DBFILE, verbosity=0):
-    '''Validate non-SQL database constraints.'''
-    if not os.path.isfile(dbfilename):
-        build_db(dbfilename=dbfilename, verbosity=verbosity)
-    conn = sqlite3.connect(dbfilename)
-    conn.row_factory = sqlite3.Row
-    try:
-        # 0. Do only known values exist for gender and nationality?
-        if verbosity:
-            print(u'Checking for unknown genders...')
-        check_for_unknowns(conn, 'Gender', GENDERS)
-        if verbosity:
-            print(u'Checking for unknown nationalities...')
-        check_for_unknowns(conn, 'Nationality', NATIONALITIES.keys())
-
-        # 1. Is each name unique?
-        if verbosity:
-            print(u'Checking personal names for uniqueness...')
-        check_for_uniqueness(conn, 'PersonalNames', 'PersonalNameID')
-
-        if verbosity:
-            print(u'Checking additional names for uniqueness...')
-        check_for_uniqueness(conn, 'AdditionalNames', 'AdditionalNameID')
-
-        if verbosity:
-            print(u'Checking family names for uniqueness...')
-        check_for_uniqueness(conn, 'FamilyNames', 'FamilyNameID',
-                             (('FamilyNames', 'Name', 'Ctp', 'counterpart',
-                               'CounterpartID', 'FamilyNameID'),))
-        if verbosity:
-            print(u'Checking patro-/matronymics for uniqueness...')
-        check_for_uniqueness(conn, 'PMatronymics', 'PMatronymicID',
-                             (('PersonalNames', 'Name', 'From', 'source name',
-                               'FromPersonalNameID', 'PersonalNameID'),))
-
-        # 2. Do all nationalities provide names for fields listed in their
-        # format specifiers, and only for those fields?
-        for nat, fmts in NATIONALITIES.items():
-            expected_sources = set(NAME_PARTS[part] for fmt in fmts
-                                   for part in fmt)
-            if verbosity:
-                print(u'Checking whether {} names appear in {}, and nowhere '
-                      u'else...'.format(nat, ', '.join(expected_sources)))
-
-            for source in DATA:
-                cur = conn.cursor()
-                cur.execute('SELECT COUNT(*) AS Count'
-                            ' FROM "{}"'
-                            ' WHERE nationality = ?'.format(source),
-                            (nat,))
-                count = cur.fetchone()['Count']
-                if verbosity > 1:
-                    print(u"\tFound {} names in '{}'.".format(count, source))
-
-                if source in expected_sources and count == 0:
-                    print(u"ERROR: no {} names found in source "
-                          u"'{}'".format(nat, source), file=sys.stderr)
-                elif source not in expected_sources and count > 0:
-                    print(u"WARNING: found {} {} names in source "
-                          u"'{}'".format(count, nat, source), file=sys.stderr)
-
-        # 3. Do all family name counterparts form mutual cross-gender pairs?
-        if verbosity:
-            print(u'Checking whether surname counterparts match up...')
-        masc_to_fem = {}
-
-        cur = conn.cursor()
-        cur.execute('SELECT name'
-                    ' , gender'
-                    ' , counterpart'
-                    ' , nationality'
-                    ' FROM "family"'
-                    ' WHERE counterpart IS NOT NULL')
-        for row in cur:
-            if row['gender'] not in (MASCULINE, FEMININE):
-                print(u"ERROR: ungendered {0[nationality]} name '{0[name]}' "
-                      u"has a counterpart ('{0[counterpart]}')".format(row),
-                      file=sys.stderr)
-            else:
-                masc, fem = ((row['name'], row['counterpart'])
-                             if row['gender'] == MASCULINE else
-                             (row['counterpart'], row['name']))
-                try:
-                    if masc_to_fem[masc] != fem:
-                        print(u"ERROR: mismatched {} surnames (masculine '{}',"
-                              u" feminine '{}')".format(row['nationality'],
-                                                      masc, fem),
-                              file=sys.stderr)
-                except KeyError:
-                    masc_to_fem[masc] = fem
-
-        # 4. Do gendered patro-/matronymics come in pairs?
-        if verbosity:
-            print(u'Checking whether gendered patro-/matronymics come in '
-                  'pairs...')
-        child_of = {}
-
-        cur = conn.cursor()
-        cur.execute('SELECT name'
-                    ' , gender'
-                    ' , from_'
-                    ' , nationality'
-                    ' FROM "pmatronymic"'
-                    ' WHERE gender <> ?', (NEUTER,))
-        for row in cur:
-            try:
-                child_names = child_of[(row['nationality'], row['from_'])]
-
-                try:
-                    child_names[row['gender']].append(row['name'])
-                except KeyError:
-                    child_names[row['gender']] = [row['name']]
-            except KeyError:
-                child_of[(row['nationality'],
-                          row['from_'])] = {row['gender']: [row['name']]}
-
-        for (nat, name), childnames in child_of.items():
-            for gword, gender in (('masculine', MASCULINE),
-                                  ('feminine', FEMININE)):
-                if len(childnames[gender]) == 0:
-                    print(u"ERROR: {} name '{}' lacks {} child "
-                          u"name(s)".format(nat, name, gword), file=sys.stderr)
-
-        # 5. Do patro-/matronymics cover all names from nationalities that
-        # use them?
-        # TODO
-
-    finally:
-        # Do not commit! No changes should have been made anyway.
-        conn.close()
-
-def check_for_unknowns(conn, col, known_values, tables=TABLES):
-    '''Check the database for unknown values in a given column.'''
-    cur = conn.cursor()
-
-    for table in tables:
-        cur.execute('SELECT {0} AS Checked, COUNT(Name) AS Count'
-                    ' FROM {1}'
-                    ' GROUP BY {0}'.format(col, table))
-        for row in cur:
-            if row['Checked'] not in known_values:
-                print(u"WARNING: unknown {0} '{1[Checked]}' (appears "
-                      u"{1[Count]} time{3} in table "
-                      u"'{2}')".format(col.lower(), row, table,
-                                      ('' if row['Count'] == 1 else 's')),
-                      file=sys.stderr)
-
-def check_for_uniqueness(conn, table, id_col, extra_joins=()):
-    '''Check that all rows in a given table are unique.
-
-    Unique, in this instance, means that no two rows list the same name
-    from the same nationality. The database does not enforce this as a
-    uniqueness constraint anywhere, since there are a few legitimate
-    reasons for two records to duplicate these fields (e.g. different
-    Japanese readings).
-
-    '''
-    compare_cols = ['Rom', 'Gen']
-    compare_labels = ['romanised as', 'gender']
-
-    select_clause = ['SELECT tblA.Name AS Name'
-                     ' , tblA.Romanisation AS RomA'
-                     ' , tblB.Romanisation AS RomB'
-                     ' , tblA.Gender AS GenA'
-                     ' , tblB.Gender AS GenB'
-                     ' , tblA.Nationality as Nat']
-    from_clause = [' FROM {0} tblA'
-                   '  JOIN {0} tblB'
-                   '   ON tblA.Name = tblB.Name AND'
-                   '      tblA.Nationality = tblB.Nationality AND'
-                   '      tblA.{1} < tblB.{1}'.format(table, id_col)]
-    for n, (to_table, col, alias, natural_alias,
-            from_col, to_col) in enumerate(extra_joins):
-        select_clause.append(' , ex{0}A.{1} AS {2}A'
-                             ' , ex{0}B.{1} AS {2}B'.format(n, col, alias))
-        from_clause.append('  JOIN {0} ex{1}A'
-                           '   ON tblA.{2} = ex{1}A.{3}'
-                           '  JOIN {0} ex{1}B'
-                           '   ON tblB.{2} = ex{1}B.{3}'.format(to_table, n,
-                                                                from_col,
-                                                                to_col))
-        compare_cols.append(alias)
-        compare_labels.append(natural_alias)
-
-    # Execute the query.
-    cur = conn.cursor()
-    cur.execute(''.join(select_clause + from_clause))
-
-    # Warn about any duplicate rows.
-    for row in cur:
-        mismatches = []
-        for label, col in zip(compare_labels, compare_cols):
-            if row[col + 'A'] != row[col + 'B']:
-                mismatches.append("{} '{}' vs. '{}'".format(label,
-                                                            row[col + 'A'],
-                                                            row[col + 'B']))
-        if len(mismatches) == 0:
-            print(u"WARNING: {0[Nat]} name '{0[Name]}'{1} has multiple "
-                  u"entries".format(row,
-                                   '' if row['RomA'] == '' else
-                                   " ('{}')".format(row['RomA'])),
-                  file=sys.stderr)
-        else:
-            print(u"WARNING: {0[Nat]} name '{0[Name]}' has multiple "
-                  u"similar entries ({1})".format(row,
-                                                 ', '.join(mismatches)),
-                  file=sys.stderr)
-=======
-        conn.close()
->>>>>>> 468a9257
+        conn.close()